--- conflicted
+++ resolved
@@ -896,7 +896,6 @@
             - data/numbers/2.txt
             - data/numbers/3.txt
 
-<<<<<<< HEAD
     # :undo --window
 
     Scenario: Undo the closing of a window
@@ -993,7 +992,8 @@
                 history:
                 - url: http://localhost:*/data/numbers/2.txt
 
-=======
+    # :undo with count
+
     Scenario: Undo the second to last closed tab
         When I open data/numbers/1.txt
         And I open data/numbers/2.txt in a new tab
@@ -1010,8 +1010,7 @@
         And I open data/numbers/2.txt in a new tab
         And I run :tab-close
         And I run :undo with count 2
-        Then the error "Nothing to undo!" should be shown
->>>>>>> a1e3cb72
+        Then the error "Nothing to undo" should be shown
 
     # tabs.last_close
 
