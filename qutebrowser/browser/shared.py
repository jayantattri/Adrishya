--- conflicted
+++ resolved
@@ -24,12 +24,8 @@
 import html
 import enum
 import netrc
-<<<<<<< HEAD
-=======
+import tempfile
 from typing import Callable, Mapping, List, Optional, Iterable
->>>>>>> d6848fdb
-import tempfile
-from typing import Callable, Mapping, List, Optional
 
 from PyQt5.QtCore import QUrl, pyqtBoundSignal
 
