--- conflicted
+++ resolved
@@ -522,10 +522,6 @@
         if url is None:
             raise cmdexc.CommandError("No {} links found!".format(
                 "prev" if prev else "forward"))
-<<<<<<< HEAD
-        if newtab:
-            objreg.get('tabbed-browser').tabopen(url, background=False)
-=======
         qtutils.ensure_valid(url)
         if window:
             main_window = objreg.get('main-window', scope='window',
@@ -538,7 +534,6 @@
             tabbed_browser = objreg.get('tabbed-browser', scope='window',
                                         window=self._win_id)
             tabbed_browser.tabopen(url, background=background)
->>>>>>> de37ed64
         else:
             webview = objreg.get('webview', scope='tab', window=self._win_id,
                                  tab=self._tab_id)
