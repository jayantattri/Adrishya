--- conflicted
+++ resolved
@@ -37,11 +37,7 @@
 from qutebrowser.completion.models import miscmodels
 from qutebrowser.mainwindow import mainwindow
 from qutebrowser.qt import sip
-<<<<<<< HEAD
-from qutebrowser.misc import objects
-=======
-from qutebrowser.misc import throttle
->>>>>>> 903e2afc
+from qutebrowser.misc import objects, throttle
 
 
 _JsonType = MutableMapping[str, Any]
