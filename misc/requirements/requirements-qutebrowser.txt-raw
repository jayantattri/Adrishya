Jinja2
Pygments
pyPEG2
PyYAML
colorama
attrs
<<<<<<< HEAD
adblock  # Optional, for improved adblocking
=======
importlib-resources

#@ markers: importlib-resources python_version<"3.9"
>>>>>>> 8e7f24bc
<|MERGE_RESOLUTION|>--- conflicted
+++ resolved
@@ -4,10 +4,7 @@
 PyYAML
 colorama
 attrs
-<<<<<<< HEAD
 adblock  # Optional, for improved adblocking
-=======
 importlib-resources
 
-#@ markers: importlib-resources python_version<"3.9"
->>>>>>> 8e7f24bc
+#@ markers: importlib-resources python_version<"3.9"