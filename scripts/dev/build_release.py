#!/usr/bin/env python3

# SPDX-FileCopyrightText: Florian Bruhin (The Compiler) <mail@qutebrowser.org>
#
# SPDX-License-Identifier: GPL-3.0-or-later

"""Build a new release."""


import os
import sys
import time
import shutil
import pathlib
import subprocess
import argparse
import tarfile
import tempfile
import collections
import dataclasses
import re
from typing import Iterable, List, Optional

try:
    import winreg
except ImportError:
    pass

REPO_ROOT = pathlib.Path(__file__).resolve().parents[2]
sys.path.insert(0, str(REPO_ROOT))

import qutebrowser
from scripts import utils
from scripts.dev import update_3rdparty, misc_checks


IS_MACOS = sys.platform == 'darwin'
IS_WINDOWS = os.name == 'nt'


@dataclasses.dataclass
class Artifact:

    """A single file being uploaded to GitHub."""

    path: pathlib.Path
    mimetype: str
    description: str

    def __str__(self):
        return f"{self.path} ({self.mimetype}): {self.description}"


def call_script(name: str, *args: str, python: str = sys.executable) -> None:
    """Call a given shell script.

    Args:
        name: The script to call.
        *args: The arguments to pass.
        python: The python interpreter to use.
    """
    subprocess.run([python, REPO_ROOT / "scripts" / name, *args], check=True)


def call_tox(
    toxenv: str,
    *args: str,
    python: pathlib.Path = pathlib.Path(sys.executable),
    debug: bool = False,
) -> None:
    """Call tox.

    Args:
        toxenv: Which tox environment to use
        *args: The arguments to pass.
        python: The python interpreter to use.
        debug: Turn on pyinstaller debugging
    """
    env = os.environ.copy()
    env['PYTHON'] = str(python)
    env['PATH'] = os.environ['PATH'] + os.pathsep + str(python.parent)
    if debug:
        env['PYINSTALLER_DEBUG'] = '1'
    subprocess.run(
        [sys.executable, '-m', 'tox', '-vv', '-e', toxenv, *args],
        env=env, check=True)


def run_asciidoc2html() -> None:
    """Run the asciidoc2html script."""
    utils.print_title("Running asciidoc2html.py")
    call_script('asciidoc2html.py')


def _maybe_remove(path: pathlib.Path) -> None:
    """Remove a path if it exists."""
    try:
        shutil.rmtree(path)
    except FileNotFoundError:
        pass


def _filter_whitelisted(output: bytes, patterns: Iterable[str]) -> Iterable[str]:
    """Get all lines not matching any of the given regex patterns."""
    for line in output.decode('utf-8').splitlines():
        if not any(re.fullmatch(pattern, line) for pattern in patterns):
            yield line


def _smoke_test_run(
    executable: pathlib.Path,
    *args: str,
) -> subprocess.CompletedProcess:
    """Get a subprocess to run a smoke test."""
    argv = [
        executable,
        '--no-err-windows',
        '--nowindow',
        '--temp-basedir',
        *args,
        'about:blank',
        ':later 500 quit',
    ]
    return subprocess.run(argv, check=True, capture_output=True)


def smoke_test(executable: pathlib.Path, debug: bool, qt5: bool) -> None:
    """Try starting the given qutebrowser executable."""
    stdout_whitelist = []
    stderr_whitelist = [
        # PyInstaller debug output
        r'\[.*\] PyInstaller Bootloader .*',
        r'\[.*\] LOADER: .*',
    ]
    if IS_MACOS:
        stderr_whitelist.extend([
            # macOS on Qt 5.15
            # https://github.com/qutebrowser/qutebrowser/issues/4919
            (r'objc\[.*\]: .* One of the two will be used\. '
            r'Which one is undefined\.'),
            (r'QCoreApplication::applicationDirPath: Please instantiate the '
            r'QApplication object first'),
            (r'\[.*:ERROR:mach_port_broker.mm\(48\)\] bootstrap_look_up '
            r'org\.chromium\.Chromium\.rohitfork\.1: Permission denied \(1100\)'),
            (r'\[.*:ERROR:mach_port_broker.mm\(43\)\] bootstrap_look_up: '
            r'Unknown service name \(1102\)'),

            # macOS on Qt 5.15
            (r'[0-9:]* WARNING: The available OpenGL surface format was either not '
            r'version 3\.2 or higher or not a Core Profile\.'),
            r'Chromium on macOS will fall back to software rendering in this case\.',
            r'Hardware acceleration and features such as WebGL will not be available\.',
            r'Unable to create basic Accelerated OpenGL renderer\.',
            r'Core Image is now using the software OpenGL renderer\. This will be slow\.',

            # https://github.com/qutebrowser/qutebrowser/issues/3719
            '[0-9:]* ERROR: Load error: ERR_FILE_NOT_FOUND',

            # macOS 11
            (r'[0-9:]* WARNING: Failed to load libssl/libcrypto\.'),

            # macOS?
            (r'\[.*:ERROR:command_buffer_proxy_impl.cc\([0-9]*\)\] '
            r'ContextResult::kTransientFailure: Failed to send '
            r'.*CreateCommandBuffer\.'),
        ])
        if not qt5:
            stderr_whitelist.extend([
                # FIXME:qt6 Qt 6.3 on macOS
                r'[0-9:]* WARNING: Incompatible version of OpenSSL',
                r'[0-9:]* WARNING: Qt WebEngine resources not found at .*',
                (r'[0-9:]* WARNING: Installed Qt WebEngine locales directory not found at '
                r'location /qtwebengine_locales\. Trying application directory\.\.\.'),
            ])
    elif IS_WINDOWS:
        stderr_whitelist.extend([
            # Windows N:
            # https://github.com/microsoft/playwright/issues/2901
            (r'\[.*:ERROR:dxva_video_decode_accelerator_win.cc\(\d+\)\] '
            r'DXVAVDA fatal error: could not LoadLibrary: .*: The specified '
            r'module could not be found. \(0x7E\)'),
        ])

    proc = _smoke_test_run(executable)
    if debug:
        print("Skipping output check for debug build")
        return

    stdout = '\n'.join(_filter_whitelisted(proc.stdout, stdout_whitelist))
    stderr = '\n'.join(_filter_whitelisted(proc.stderr, stderr_whitelist))

    if stdout or stderr:
        print("Unexpected output, running with --debug")
        proc = _smoke_test_run(executable, '--debug')
        debug_stdout = proc.stdout.decode('utf-8')
        debug_stderr = proc.stderr.decode('utf-8')

        lines = [
            "Unexpected output!",
            "",
        ]
        if stdout:
            lines += [
                "stdout",
                "------",
                "",
                stdout,
                "",
            ]
        if stderr:
            lines += [
                "stderr",
                "------",
                "",
                stderr,
                "",
            ]
        if debug_stdout:
            lines += [
                "debug rerun stdout",
                "------------------",
                "",
                debug_stdout,
                "",
            ]
        if debug_stderr:
            lines += [
                "debug rerun stderr",
                "------------------",
                "",
                debug_stderr,
                "",
            ]

        raise Exception("\n".join(lines))  # pylint: disable=broad-exception-raised


def verify_windows_exe(exe_path: pathlib.Path) -> None:
    """Make sure the Windows .exe has a correct checksum."""
    import pefile
    pe = pefile.PE(exe_path)
    assert pe.verify_checksum()


def verify_mac_app() -> None:
    """Re-sign and verify the Mac .app."""
    app_path = pathlib.Path('dist') / 'qutebrowser.app'
    subprocess.run([
        'codesign',
        '--verify',
        '--strict',
        '--deep',
        '--verbose',
        app_path,
    ], check=True)


def _mac_bin_path(base: pathlib.Path) -> pathlib.Path:
    """Get the macOS qutebrowser binary path."""
    return pathlib.Path(base, 'qutebrowser.app', 'Contents', 'MacOS', 'qutebrowser')


def build_mac(
    *,
    gh_token: Optional[str],
    qt5: bool,
    skip_packaging: bool,
    debug: bool,
) -> List[Artifact]:
    """Build macOS .dmg/.app."""
    utils.print_title("Cleaning up...")
    for f in ['wc.dmg', 'template.dmg']:
        try:
            os.remove(f)
        except FileNotFoundError:
            pass
    for d in ['dist', 'build']:
        shutil.rmtree(d, ignore_errors=True)

    utils.print_title("Updating 3rdparty content")
    update_3rdparty.run(ace=False, pdfjs=True, legacy_pdfjs=qt5, fancy_dmg=False,
                        gh_token=gh_token)

    utils.print_title("Building .app via pyinstaller")
<<<<<<< HEAD
    call_tox(f'pyinstaller-64bit{"-qt5" if qt5 else ""}', '-r', debug=debug)
    utils.print_title("Verifying .app")
    verify_mac_app()
=======
    call_tox(f'pyinstaller{"-qt5" if qt5 else ""}', '-r', debug=debug)
    utils.print_title("Patching .app")
    patch_mac_app(qt5=qt5)
    utils.print_title("Re-signing .app")
    sign_mac_app()
>>>>>>> fc843f39

    dist_path = pathlib.Path("dist")

    utils.print_title("Running pre-dmg smoke test")
    smoke_test(_mac_bin_path(dist_path), debug=debug, qt5=qt5)

    if skip_packaging:
        return []

    utils.print_title("Building .dmg")
    dmg_makefile_path = REPO_ROOT / "scripts" / "dev" / "Makefile-dmg"
    subprocess.run(['make', '-f', dmg_makefile_path], check=True)

    suffix = "-debug" if debug else ""
    suffix += "-qt5" if qt5 else ""
    dmg_path = dist_path / f'qutebrowser-{qutebrowser.__version__}{suffix}.dmg'
    pathlib.Path('qutebrowser.dmg').rename(dmg_path)

    utils.print_title("Running smoke test")

    try:
        with tempfile.TemporaryDirectory() as tmp:
            tmp_path = pathlib.Path(tmp)
            subprocess.run(['hdiutil', 'attach', dmg_path,
                            '-mountpoint', tmp_path], check=True)
            try:
                smoke_test(_mac_bin_path(tmp_path), debug=debug, qt5=qt5)
            finally:
                print("Waiting 10s for dmg to be detachable...")
                time.sleep(10)
                subprocess.run(['hdiutil', 'detach', tmp_path], check=False)
    except PermissionError as e:
        print(f"Failed to remove tempdir: {e}")

    return [
        Artifact(
            path=dmg_path,
            mimetype='application/x-apple-diskimage',
            description='macOS .dmg'
        )
    ]


def _get_windows_python_path() -> pathlib.Path:
    """Get the path to Python.exe on Windows."""
    parts = str(sys.version_info.major), str(sys.version_info.minor)
    ver = ''.join(parts)
    dot_ver = '.'.join(parts)

    path = rf'SOFTWARE\Python\PythonCore\{dot_ver}\InstallPath'
    fallback = pathlib.Path('C:', f'Python{ver}', 'python.exe')

    try:
        key = winreg.OpenKeyEx(winreg.HKEY_LOCAL_MACHINE, path)
        return pathlib.Path(winreg.QueryValueEx(key, 'ExecutablePath')[0])
    except FileNotFoundError:
        return fallback


def _build_windows_single(
    *,
    qt5: bool,
    skip_packaging: bool,
    debug: bool,
) -> List[Artifact]:
    """Build on Windows for a single build type."""
    utils.print_title("Running pyinstaller")
    dist_path = pathlib.Path("dist")

    out_path = dist_path / f'qutebrowser-{qutebrowser.__version__}'
    _maybe_remove(out_path)

    python = _get_windows_python_path()
    # FIXME:qt6 does this regress 391623d5ec983ecfc4512c7305c4b7a293ac3872?
    suffix = "-qt5" if qt5 else ""
    call_tox(f'pyinstaller{suffix}', '-r', python=python, debug=debug)

    out_pyinstaller = dist_path / "qutebrowser"
    shutil.move(out_pyinstaller, out_path)
    exe_path = out_path / 'qutebrowser.exe'

    utils.print_title("Verifying exe")
    verify_windows_exe(exe_path)

    utils.print_title("Running smoke test")
    smoke_test(exe_path, debug=debug, qt5=qt5)

    if skip_packaging:
        return []

    utils.print_title("Packaging")
    return _package_windows_single(
        out_path=out_path,
        debug=debug,
        qt5=qt5,
    )


def build_windows(
    *, gh_token: str,
    skip_packaging: bool,
    qt5: bool,
    debug: bool,
) -> List[Artifact]:
    """Build windows executables/setups."""
    utils.print_title("Updating 3rdparty content")
    update_3rdparty.run(nsis=True, ace=False, pdfjs=True, legacy_pdfjs=qt5,
                        fancy_dmg=False, gh_token=gh_token)

    utils.print_title("Building Windows binaries")

    from scripts.dev import gen_versioninfo
    utils.print_title("Updating VersionInfo file")
    gen_versioninfo.main()

    artifacts = [
        _build_windows_single(
            skip_packaging=skip_packaging,
            debug=debug,
            qt5=qt5,
        ),
    ]
    return artifacts


def _package_windows_single(
    *,
    out_path: pathlib.Path,
    debug: bool,
    qt5: bool,
) -> List[Artifact]:
    """Build the given installer/zip for windows."""
    artifacts = []

    dist_path = pathlib.Path("dist")
    utils.print_subtitle("Building installer...")
    subprocess.run(['makensis.exe',
                    f'/DVERSION={qutebrowser.__version__}',
                    'misc/nsis/qutebrowser.nsi'], check=True)

    name_parts = [
        'qutebrowser',
        str(qutebrowser.__version__),
    ]
    if debug:
        name_parts.append('debug')
    if qt5:
        name_parts.append('qt5')
    name = '-'.join(name_parts) + '.exe'

    artifacts.append(Artifact(
        path=dist_path / name,
        mimetype='application/vnd.microsoft.portable-executable',
        description='Windows installer',
    ))

    utils.print_subtitle("Zipping standalone...")
    zip_name_parts = [
        'qutebrowser',
        str(qutebrowser.__version__),
        'windows',
        'standalone',
    ]
    if debug:
        zip_name_parts.append('debug')
    if qt5:
        zip_name_parts.append('qt5')
    zip_name = '-'.join(zip_name_parts) + '.zip'

    zip_path = dist_path / zip_name
    shutil.make_archive(str(zip_path.with_suffix('')), 'zip', 'dist', out_path.name)
    artifacts.append(Artifact(
        path=zip_path,
        mimetype='application/zip',
        description='Windows standalone',
    ))

    return artifacts


def build_sdist() -> List[Artifact]:
    """Build an sdist and list the contents."""
    utils.print_title("Building sdist")

    dist_path = pathlib.Path('dist')
    _maybe_remove(dist_path)

    subprocess.run([sys.executable, '-m', 'build'], check=True)

    dist_files = list(dist_path.glob('*.tar.gz'))
    filename = f'qutebrowser-{qutebrowser.__version__}.tar.gz'
    assert dist_files == [dist_path / filename], dist_files
    dist_file = dist_files[0]

    subprocess.run(['gpg', '--detach-sign', '-a', str(dist_file)], check=True)

    by_ext = collections.defaultdict(list)

    with tarfile.open(dist_file) as tar:
        for tarinfo in tar.getmembers():
            if not tarinfo.isfile():
                continue
            path = pathlib.Path(*pathlib.Path(tarinfo.name).parts[1:])
            by_ext[path.suffix].append(path)

    assert '.pyc' not in by_ext

    utils.print_title("sdist contents")

    for ext, paths in sorted(by_ext.items()):
        utils.print_subtitle(ext)
        print('\n'.join(str(p) for p in paths))

    artifacts = [
        Artifact(
            path=dist_file,
            mimetype='application/gzip',
            description='Source release',
        ),
        Artifact(
            path=dist_file.with_suffix(dist_file.suffix + '.asc'),
            mimetype='application/pgp-signature',
            description='Source release - PGP signature',
        ),
    ]

    return artifacts


def test_makefile() -> None:
    """Make sure the Makefile works correctly."""
    utils.print_title("Testing makefile")
    with tempfile.TemporaryDirectory() as tmpdir:
        subprocess.run(['make', '-f', 'misc/Makefile',
                        f'DESTDIR={tmpdir}', 'install'], check=True)


def read_github_token(
    arg_token: Optional[str], *,
    optional: bool = False,
) -> Optional[str]:
    """Read the GitHub API token from disk."""
    if arg_token is not None:
        return arg_token

    token_path = pathlib.Path.home() / '.gh_token'
    if not token_path.exists():
        if optional:
            return None
        else:
            raise Exception(  # pylint: disable=broad-exception-raised
                "GitHub token needed, but ~/.gh_token not found, "
                "and --gh-token not given.")

    token = token_path.read_text(encoding="ascii").strip()
    return token


def github_upload(artifacts: List[Artifact], tag: str, gh_token: str) -> None:
    """Upload the given artifacts to GitHub.

    Args:
        artifacts: A list of Artifacts to upload.
        tag: The name of the release tag
        gh_token: The GitHub token to use
    """
    # pylint: disable=broad-exception-raised
    import github3
    import github3.exceptions
    utils.print_title("Uploading to github...")

    gh = github3.login(token=gh_token)
    repo = gh.repository('qutebrowser', 'qutebrowser')

    release = None  # to satisfy pylint
    for release in repo.releases():
        if release.tag_name == tag:
            break
    else:
        raise Exception(f"No release found for {tag!r}!")

    for artifact in artifacts:
        while True:
            print(f"Uploading {artifact.path}")

            assets = [asset for asset in release.assets()
                      if asset.name == artifact.path.name]
            if assets:
                print(f"Assets already exist: {assets}")
                print("Press enter to continue anyways or Ctrl-C to abort.")
                input()

            try:
                with artifact.path.open('rb') as f:
                    release.upload_asset(
                        artifact.mimetype,
                        artifact.path.name,
                        f,
                        artifact.description,
                    )
            except github3.exceptions.ConnectionError as e:
                utils.print_error(f'Failed to upload: {e}')
                print("Press Enter to retry...", file=sys.stderr)
                input()
                print("Retrying!")

                assets = [asset for asset in release.assets()
                          if asset.name == artifact.path.name]
                if assets:
                    stray_asset = assets[0]
                    print(f"Deleting stray asset {stray_asset.name}")
                    stray_asset.delete()
            else:
                break


def pypi_upload(artifacts: List[Artifact]) -> None:
    """Upload the given artifacts to PyPI using twine."""
    utils.print_title("Uploading to PyPI...")
    run_twine('upload', artifacts)


def twine_check(artifacts: List[Artifact]) -> None:
    """Check packages using 'twine check'."""
    utils.print_title("Running twine check...")
    run_twine('check', artifacts, '--strict')


def run_twine(command: str, artifacts: List[Artifact], *args: str) -> None:
    paths = [a.path for a in artifacts]
    subprocess.run([sys.executable, '-m', 'twine', command, *args, *paths], check=True)


def main() -> None:
    parser = argparse.ArgumentParser()
    parser.add_argument('--skip-docs', action='store_true',
                        help="Don't generate docs")
    parser.add_argument('--gh-token', help="GitHub token to use.",
                        nargs='?')
    parser.add_argument('--upload', action='store_true', required=False,
                        help="Toggle to upload the release to GitHub.")
    parser.add_argument('--no-confirm', action='store_true', required=False,
                        help="Skip confirmation before uploading.")
    parser.add_argument('--skip-packaging', action='store_true', required=False,
                        help="Skip Windows installer/zip generation or macOS DMG.")
    parser.add_argument('--debug', action='store_true', required=False,
                        help="Build a debug build.")
    parser.add_argument('--qt5', action='store_true', required=False,
                        help="Build against PyQt5")
    args = parser.parse_args()
    utils.change_cwd()

    upload_to_pypi = False

    if args.upload:
        # Fail early when trying to upload without github3 installed
        # or without API token
        import github3  # pylint: disable=unused-import
        gh_token = read_github_token(args.gh_token)
    else:
        gh_token = read_github_token(args.gh_token, optional=True)

    if not misc_checks.check_git():
        utils.print_error("Refusing to do a release with a dirty git tree")
        sys.exit(1)

    if args.skip_docs:
        pathlib.Path("qutebrowser", "html", "doc").mkdir(parents=True, exist_ok=True)
    else:
        run_asciidoc2html()

    if IS_WINDOWS:
        artifacts = build_windows(
            gh_token=gh_token,
            skip_packaging=args.skip_packaging,
            qt5=args.qt5,
            debug=args.debug,
        )
    elif IS_MACOS:
        artifacts = build_mac(
            gh_token=gh_token,
            skip_packaging=args.skip_packaging,
            qt5=args.qt5,
            debug=args.debug,
        )
    else:
        test_makefile()
        artifacts = build_sdist()
        twine_check(artifacts)
        upload_to_pypi = True

    if args.upload:
        version_tag = f"v{qutebrowser.__version__}"

        if not args.no_confirm:
            utils.print_title(f"Press enter to release {version_tag}...")
            input()

        assert gh_token is not None
        github_upload(artifacts, version_tag, gh_token=gh_token)
        if upload_to_pypi:
            pypi_upload(artifacts)
    else:
        print()
        utils.print_title("Artifacts")
        for artifact in artifacts:
            print(artifact)


if __name__ == '__main__':
    main()<|MERGE_RESOLUTION|>--- conflicted
+++ resolved
@@ -282,17 +282,9 @@
                         gh_token=gh_token)
 
     utils.print_title("Building .app via pyinstaller")
-<<<<<<< HEAD
-    call_tox(f'pyinstaller-64bit{"-qt5" if qt5 else ""}', '-r', debug=debug)
+    call_tox(f'pyinstaller{"-qt5" if qt5 else ""}', '-r', debug=debug)
     utils.print_title("Verifying .app")
     verify_mac_app()
-=======
-    call_tox(f'pyinstaller{"-qt5" if qt5 else ""}', '-r', debug=debug)
-    utils.print_title("Patching .app")
-    patch_mac_app(qt5=qt5)
-    utils.print_title("Re-signing .app")
-    sign_mac_app()
->>>>>>> fc843f39
 
     dist_path = pathlib.Path("dist")
 
