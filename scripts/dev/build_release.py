#!/usr/bin/env python3

# SPDX-FileCopyrightText: Florian Bruhin (The Compiler) <mail@qutebrowser.org>
#
# SPDX-License-Identifier: GPL-3.0-or-later

"""Build a new release."""


import os
import sys
import time
import shutil
import pathlib
import subprocess
import argparse
import tarfile
import tempfile
import platform
import collections
import dataclasses
import re
from typing import Optional
from collections.abc import Iterable

try:
    import winreg
except ImportError:
    pass

REPO_ROOT = pathlib.Path(__file__).resolve().parents[2]
sys.path.insert(0, str(REPO_ROOT))

import qutebrowser
from scripts import utils
from scripts.dev import update_3rdparty, misc_checks


IS_MACOS = sys.platform == 'darwin'
IS_WINDOWS = os.name == 'nt'


@dataclasses.dataclass
class Artifact:

    """A single file being uploaded to GitHub."""

    path: pathlib.Path
    mimetype: str
    description: str

    def __str__(self):
        return f"{self.path} ({self.mimetype}): {self.description}"


def call_script(name: str, *args: str, python: str = sys.executable) -> None:
    """Call a given shell script.

    Args:
        name: The script to call.
        *args: The arguments to pass.
        python: The python interpreter to use.
    """
    subprocess.run([python, REPO_ROOT / "scripts" / name, *args], check=True)


def call_tox(
    toxenv: str,
    *args: str,
    python: pathlib.Path = pathlib.Path(sys.executable),
    debug: bool = False,
) -> None:
    """Call tox.

    Args:
        toxenv: Which tox environment to use
        *args: The arguments to pass.
        python: The python interpreter to use.
        debug: Turn on pyinstaller debugging
    """
    env = os.environ.copy()
    env['PYTHON'] = str(python)
    env['PATH'] = os.environ['PATH'] + os.pathsep + str(python.parent)
    if debug:
        env['PYINSTALLER_DEBUG'] = '1'
    subprocess.run(
        [sys.executable, '-m', 'tox', '-vv', '-e', toxenv, *args],
        env=env, check=True)


def run_asciidoc2html() -> None:
    """Run the asciidoc2html script."""
    utils.print_title("Running asciidoc2html.py")
    call_script('asciidoc2html.py')


def _maybe_remove(path: pathlib.Path) -> None:
    """Remove a path if it exists."""
    try:
        shutil.rmtree(path)
    except FileNotFoundError:
        pass


def _filter_whitelisted(output: bytes, patterns: Iterable[str]) -> Iterable[str]:
    """Get all lines not matching any of the given regex patterns."""
    for line in output.decode('utf-8').splitlines():
        if not any(re.fullmatch(pattern, line) for pattern in patterns):
            yield line


def _smoke_test_run(
    executable: pathlib.Path,
    *args: str,
) -> subprocess.CompletedProcess:
    """Get a subprocess to run a smoke test."""
    argv = [
        executable,
        '--no-err-windows',
        '--nowindow',
        '--temp-basedir',
        *args,
        'about:blank',
        ':cmd-later 500 quit',
    ]
    return subprocess.run(argv, check=True, capture_output=True)


def smoke_test(executable: pathlib.Path, debug: bool) -> None:
    """Try starting the given qutebrowser executable."""
    stdout_whitelist = []
    stderr_whitelist = [
        # PyInstaller debug output
        r'\[.*\] PyInstaller Bootloader .*',
        r'\[.*\] LOADER: .*',
    ]
    if IS_MACOS:
        stderr_whitelist.extend([
            # macOS on Qt 5.15
            # https://github.com/qutebrowser/qutebrowser/issues/4919
            (r'objc\[.*\]: .* One of the two will be used\. '
            r'Which one is undefined\.'),
            (r'QCoreApplication::applicationDirPath: Please instantiate the '
            r'QApplication object first'),
            (r'\[.*:ERROR:mach_port_broker.mm\(48\)\] bootstrap_look_up '
            r'org\.chromium\.Chromium\.rohitfork\.1: Permission denied \(1100\)'),
            (r'\[.*:ERROR:mach_port_broker.mm\(43\)\] bootstrap_look_up: '
            r'Unknown service name \(1102\)'),

            # macOS on Qt 5.15
            (r'[0-9:]* WARNING: The available OpenGL surface format was either not '
            r'version 3\.2 or higher or not a Core Profile\.'),
            r'Chromium on macOS will fall back to software rendering in this case\.',
            r'Hardware acceleration and features such as WebGL will not be available\.',
            r'Unable to create basic Accelerated OpenGL renderer\.',
            r'Core Image is now using the software OpenGL renderer\. This will be slow\.',

            # https://github.com/qutebrowser/qutebrowser/issues/3719
            '[0-9:]* ERROR: Load error: ERR_FILE_NOT_FOUND',

            # macOS 11
            (r'[0-9:]* WARNING: Failed to load libssl/libcrypto\.'),

            # macOS?
            (r'\[.*:ERROR:command_buffer_proxy_impl.cc\([0-9]*\)\] '
            r'ContextResult::kTransientFailure: Failed to send '
            r'.*CreateCommandBuffer\.'),
            # FIXME:qt6 Qt 6.3 on macOS
            r'[0-9:]* WARNING: Incompatible version of OpenSSL',
            r'[0-9:]* WARNING: Qt WebEngine resources not found at .*',
            (r'[0-9:]* WARNING: Installed Qt WebEngine locales directory not found at '
            r'location /qtwebengine_locales\. Trying application directory\.\.\.'),
            # Qt 6.7, only seen on macos for some reason
            (r'.*Path override failed for key base::DIR_APP_DICTIONARIES '
             r"and path '.*/qtwebengine_dictionaries'"),
        ])
    elif IS_WINDOWS:
        stderr_whitelist.extend([
            # Windows N:
            # https://github.com/microsoft/playwright/issues/2901
            (r'\[.*:ERROR:dxva_video_decode_accelerator_win.cc\(\d+\)\] '
            r'DXVAVDA fatal error: could not LoadLibrary: .*: The specified '
            r'module could not be found. \(0x7E\)'),
        ])

    proc = _smoke_test_run(executable)
    if debug:
        print("Skipping output check for debug build")
        return

    stdout = '\n'.join(_filter_whitelisted(proc.stdout, stdout_whitelist))
    stderr = '\n'.join(_filter_whitelisted(proc.stderr, stderr_whitelist))

    if stdout or stderr:
        print("Unexpected output, running with --debug")
        proc = _smoke_test_run(executable, '--debug')
        debug_stdout = proc.stdout.decode('utf-8')
        debug_stderr = proc.stderr.decode('utf-8')

        lines = [
            "Unexpected output!",
            "",
        ]
        if stdout:
            lines += [
                "stdout",
                "------",
                "",
                stdout,
                "",
            ]
        if stderr:
            lines += [
                "stderr",
                "------",
                "",
                stderr,
                "",
            ]
        if debug_stdout:
            lines += [
                "debug rerun stdout",
                "------------------",
                "",
                debug_stdout,
                "",
            ]
        if debug_stderr:
            lines += [
                "debug rerun stderr",
                "------------------",
                "",
                debug_stderr,
                "",
            ]

        raise Exception("\n".join(lines))  # pylint: disable=broad-exception-raised


def verify_windows_exe(exe_path: pathlib.Path) -> None:
    """Make sure the Windows .exe has a correct checksum."""
    import pefile
    pe = pefile.PE(exe_path)
    assert pe.verify_checksum()


def verify_mac_app() -> None:
    """Re-sign and verify the Mac .app."""
    app_path = pathlib.Path('dist') / 'qutebrowser.app'
    subprocess.run([
        'codesign',
        '--verify',
        '--strict',
        '--deep',
        '--verbose',
        app_path,
    ], check=True)


def _mac_bin_path(base: pathlib.Path) -> pathlib.Path:
    """Get the macOS qutebrowser binary path."""
    return pathlib.Path(base, 'qutebrowser.app', 'Contents', 'MacOS', 'qutebrowser')


def build_mac(
    *,
    gh_token: Optional[str],
    skip_packaging: bool,
    debug: bool,
) -> list[Artifact]:
    """Build macOS .dmg/.app."""
    utils.print_title("Cleaning up...")
    for f in ['wc.dmg', 'template.dmg']:
        try:
            os.remove(f)
        except FileNotFoundError:
            pass
    for d in ['dist', 'build']:
        shutil.rmtree(d, ignore_errors=True)

    utils.print_title("Updating 3rdparty content")
    update_3rdparty.run(ace=False, pdfjs=True, legacy_pdfjs=False, fancy_dmg=False,
                        gh_token=gh_token)

    utils.print_title("Building .app via pyinstaller")
    call_tox('pyinstaller', '-r', debug=debug)
    utils.print_title("Verifying .app")
    verify_mac_app()

    dist_path = pathlib.Path("dist")

    utils.print_title("Running pre-dmg smoke test")
    smoke_test(_mac_bin_path(dist_path), debug=debug)

    if skip_packaging:
        return []

    utils.print_title("Building .dmg")
    dmg_makefile_path = REPO_ROOT / "scripts" / "dev" / "Makefile-dmg"
    subprocess.run(['make', '-f', dmg_makefile_path], check=True)

    arch = platform.machine()
    suffix = "-debug" if debug else ""
    suffix += f"-{arch}"
    dmg_path = dist_path / f'qutebrowser-{qutebrowser.__version__}{suffix}.dmg'
    pathlib.Path('qutebrowser.dmg').rename(dmg_path)

    utils.print_title("Running smoke test")

    try:
        with tempfile.TemporaryDirectory() as tmp:
            tmp_path = pathlib.Path(tmp)
            subprocess.run(['hdiutil', 'attach', dmg_path,
                            '-mountpoint', tmp_path], check=True)
            try:
                smoke_test(_mac_bin_path(tmp_path), debug=debug)
            finally:
                print("Waiting 10s for dmg to be detachable...")
                time.sleep(10)
                subprocess.run(['hdiutil', 'detach', tmp_path], check=False)
    except PermissionError as e:
        print(f"Failed to remove tempdir: {e}")

    arch_to_desc = {"x86_64": "Intel", "arm64": "Apple Silicon"}
    desc_arch = arch_to_desc[arch]

    return [
        Artifact(
            path=dmg_path,
            mimetype='application/x-apple-diskimage',
            description=f'macOS .dmg ({desc_arch})'
        )
    ]


def _get_windows_python_path() -> pathlib.Path:
    """Get the path to Python.exe on Windows."""
    parts = str(sys.version_info.major), str(sys.version_info.minor)
    ver = ''.join(parts)
    dot_ver = '.'.join(parts)

    path = rf'SOFTWARE\Python\PythonCore\{dot_ver}\InstallPath'
    fallback = pathlib.Path('C:', f'Python{ver}', 'python.exe')

    try:
        key = winreg.OpenKeyEx(winreg.HKEY_LOCAL_MACHINE, path)
        return pathlib.Path(winreg.QueryValueEx(key, 'ExecutablePath')[0])
    except FileNotFoundError:
        return fallback


def _build_windows_single(
    *,
    skip_packaging: bool,
    debug: bool,
) -> list[Artifact]:
    """Build on Windows for a single build type."""
    utils.print_title("Running pyinstaller")
    dist_path = pathlib.Path("dist")

    out_path = dist_path / f'qutebrowser-{qutebrowser.__version__}'
    _maybe_remove(out_path)

    python = _get_windows_python_path()
    call_tox('pyinstaller', '-r', python=python, debug=debug)

    out_pyinstaller = dist_path / "qutebrowser"
    shutil.move(out_pyinstaller, out_path)
    exe_path = out_path / 'qutebrowser.exe'

    utils.print_title("Verifying exe")
    verify_windows_exe(exe_path)

    utils.print_title("Running smoke test")
    smoke_test(exe_path, debug=debug)

    if skip_packaging:
        return []

    utils.print_title("Packaging")
    return _package_windows_single(
        out_path=out_path,
        debug=debug,
    )


def build_windows(
    *, gh_token: str,
    skip_packaging: bool,
    debug: bool,
) -> list[Artifact]:
    """Build windows executables/setups."""
    utils.print_title("Updating 3rdparty content")
    update_3rdparty.run(nsis=True, ace=False, pdfjs=True, legacy_pdfjs=False,
                        fancy_dmg=False, gh_token=gh_token)

    utils.print_title("Building Windows binaries")

    from scripts.dev import gen_versioninfo
    utils.print_title("Updating VersionInfo file")
    gen_versioninfo.main()

    artifacts = _build_windows_single(
        skip_packaging=skip_packaging,
        debug=debug,
    )
    return artifacts


def _package_windows_single(
    *,
    out_path: pathlib.Path,
    debug: bool,
<<<<<<< HEAD
) -> List[Artifact]:
=======
    qt5: bool,
) -> list[Artifact]:
>>>>>>> cc3c1e20
    """Build the given installer/zip for windows."""
    artifacts = []

    dist_path = pathlib.Path("dist")
    utils.print_subtitle("Building installer...")
    subprocess.run(['makensis.exe',
                    f'/DVERSION={qutebrowser.__version__}',
                    'misc/nsis/qutebrowser.nsi'], check=True)

    name_parts = [
        'qutebrowser',
        str(qutebrowser.__version__),
    ]
    if debug:
        name_parts.append('debug')

    name_parts.append('amd64')  # FIXME:qt6 temporary until new installer
    name = '-'.join(name_parts) + '.exe'

    artifacts.append(Artifact(
        path=dist_path / name,
        mimetype='application/vnd.microsoft.portable-executable',
        description='Windows installer',
    ))

    utils.print_subtitle("Zipping standalone...")
    zip_name_parts = [
        'qutebrowser',
        str(qutebrowser.__version__),
        'windows',
        'standalone',
    ]
    if debug:
        zip_name_parts.append('debug')
    zip_name = '-'.join(zip_name_parts) + '.zip'

    zip_path = dist_path / zip_name
    shutil.make_archive(str(zip_path.with_suffix('')), 'zip', 'dist', out_path.name)
    artifacts.append(Artifact(
        path=zip_path,
        mimetype='application/zip',
        description='Windows standalone',
    ))

    return artifacts


def build_sdist() -> list[Artifact]:
    """Build an sdist and list the contents."""
    utils.print_title("Building sdist")

    dist_path = pathlib.Path('dist')
    _maybe_remove(dist_path)

    subprocess.run([sys.executable, '-m', 'build'], check=True)

    dist_files = list(dist_path.glob('*.tar.gz'))
    filename = f'qutebrowser-{qutebrowser.__version__}.tar.gz'
    assert dist_files == [dist_path / filename], dist_files
    dist_file = dist_files[0]

    subprocess.run(['gpg', '--detach-sign', '-a', str(dist_file)], check=True)

    by_ext = collections.defaultdict(list)

    with tarfile.open(dist_file) as tar:
        for tarinfo in tar.getmembers():
            if not tarinfo.isfile():
                continue
            path = pathlib.Path(*pathlib.Path(tarinfo.name).parts[1:])
            by_ext[path.suffix].append(path)

    assert '.pyc' not in by_ext

    utils.print_title("sdist contents")

    for ext, paths in sorted(by_ext.items()):
        utils.print_subtitle(ext)
        print('\n'.join(str(p) for p in paths))

    artifacts = [
        Artifact(
            path=dist_file,
            mimetype='application/gzip',
            description='Source release',
        ),
        Artifact(
            path=dist_file.with_suffix(dist_file.suffix + '.asc'),
            mimetype='application/pgp-signature',
            description='Source release - PGP signature',
        ),
    ]

    return artifacts


def test_makefile() -> None:
    """Make sure the Makefile works correctly."""
    utils.print_title("Testing makefile")
    a2x_path = pathlib.Path(sys.executable).parent / 'a2x'
    assert a2x_path.exists(), a2x_path
    with tempfile.TemporaryDirectory() as tmpdir:
        subprocess.run(
            [
                'make', '-f', 'misc/Makefile',
                f'DESTDIR={tmpdir}', f'A2X={a2x_path}',
                'install'
            ],
            check=True,
        )


def read_github_token(
    arg_token: Optional[str], *,
    optional: bool = False,
) -> Optional[str]:
    """Read the GitHub API token from disk."""
    if arg_token is not None:
        return arg_token

    if "GITHUB_TOKEN" in os.environ:
        return os.environ["GITHUB_TOKEN"]

    token_path = pathlib.Path.home() / '.gh_token'
    if not token_path.exists():
        if optional:
            return None
        else:
            raise Exception(  # pylint: disable=broad-exception-raised
                "GitHub token needed, but ~/.gh_token not found, "
                "and --gh-token not given.")

    token = token_path.read_text(encoding="ascii").strip()
    return token


def github_upload(
    artifacts: list[Artifact],
    tag: str,
    gh_token: str,
    experimental: bool,
) -> None:
    """Upload the given artifacts to GitHub.

    Args:
        artifacts: A list of Artifacts to upload.
        tag: The name of the release tag
        gh_token: The GitHub token to use
        experimental: Upload to the experiments repo
    """
    # pylint: disable=broad-exception-raised
    import github3
    import github3.exceptions
    utils.print_title("Uploading to github...")

    gh = github3.login(token=gh_token)

    if experimental:
        repo = gh.repository('qutebrowser', 'experiments')
    else:
        repo = gh.repository('qutebrowser', 'qutebrowser')

    release = None  # to satisfy pylint
    for release in repo.releases():
        if release.tag_name == tag:
            break
    else:
        releases = ", ".join(r.tag_name for r in repo.releases())
        raise Exception(
            f"No release found for {tag!r} in {repo.full_name}, found: {releases}")

    for artifact in artifacts:
        while True:
            print(f"Uploading {artifact.path}")

            assets = [asset for asset in release.assets()
                      if asset.name == artifact.path.name]
            if assets:
                print(f"Assets already exist: {assets}")

                if utils.ON_CI:
                    sys.exit(1)

                print("Press enter to continue anyways or Ctrl-C to abort.")
                input()

            try:
                with artifact.path.open('rb') as f:
                    release.upload_asset(
                        artifact.mimetype,
                        artifact.path.name,
                        f,
                        artifact.description,
                    )
            except github3.exceptions.ConnectionError as e:
                utils.print_error(f'Failed to upload: {e}')
                if utils.ON_CI:
                    print("Retrying in 30s...")
                    time.sleep(30)
                else:
                    print("Press Enter to retry...", file=sys.stderr)
                    input()

                print("Retrying!")

                assets = [asset for asset in release.assets()
                          if asset.name == artifact.path.name]
                if assets:
                    stray_asset = assets[0]
                    print(f"Deleting stray asset {stray_asset.name}")
                    stray_asset.delete()
            else:
                break


def pypi_upload(artifacts: list[Artifact], experimental: bool) -> None:
    """Upload the given artifacts to PyPI using twine."""
    # https://blog.pypi.org/posts/2023-05-23-removing-pgp/
    artifacts = [a for a in artifacts if a.mimetype != 'application/pgp-signature']

    utils.print_title("Uploading to PyPI...")
    if experimental:
        run_twine('upload', artifacts, "-r", "testpypi")
    else:
        run_twine('upload', artifacts)


def twine_check(artifacts: list[Artifact]) -> None:
    """Check packages using 'twine check'."""
    utils.print_title("Running twine check...")
    run_twine('check', artifacts, '--strict')


def run_twine(command: str, artifacts: list[Artifact], *args: str) -> None:
    paths = [a.path for a in artifacts]
    subprocess.run([sys.executable, '-m', 'twine', command, *args, *paths], check=True)


def main() -> None:
    parser = argparse.ArgumentParser()
    parser.add_argument('--skip-docs', action='store_true',
                        help="Don't generate docs")
    parser.add_argument('--gh-token', help="GitHub token to use.",
                        nargs='?')
    parser.add_argument('--upload', action='store_true', required=False,
                        help="Toggle to upload the release to GitHub.")
    parser.add_argument('--no-confirm', action='store_true', required=False,
                        help="Skip confirmation before uploading.")
    parser.add_argument('--skip-packaging', action='store_true', required=False,
                        help="Skip Windows installer/zip generation or macOS DMG.")
    parser.add_argument('--debug', action='store_true', required=False,
                        help="Build a debug build.")
    parser.add_argument('--experimental', action='store_true', required=False,
                        default=os.environ.get("GITHUB_REPOSITORY") == "qutebrowser/experiments",
                        help="Upload to experiments repo and test PyPI. Set automatically if on qutebrowser/experiments CI.")
    args = parser.parse_args()
    utils.change_cwd()

    upload_to_pypi = False

    if args.upload:
        # Fail early when trying to upload without github3 installed
        # or without API token
        import github3  # pylint: disable=unused-import
        gh_token = read_github_token(args.gh_token)
    else:
        gh_token = read_github_token(args.gh_token, optional=True)
        assert not args.experimental  # makes no sense without upload

    if not misc_checks.check_git():
        utils.print_error("Refusing to do a release with a dirty git tree")
        sys.exit(1)

    if args.skip_docs:
        pathlib.Path("qutebrowser", "html", "doc").mkdir(parents=True, exist_ok=True)
    else:
        run_asciidoc2html()

    if IS_WINDOWS:
        artifacts = build_windows(
            gh_token=gh_token,
            skip_packaging=args.skip_packaging,
            debug=args.debug,
        )
    elif IS_MACOS:
        artifacts = build_mac(
            gh_token=gh_token,
            skip_packaging=args.skip_packaging,
            debug=args.debug,
        )
    else:
        test_makefile()
        artifacts = build_sdist()
        twine_check(artifacts)
        upload_to_pypi = True

    if args.upload:
        version_tag = f"v{qutebrowser.__version__}"

        if not args.no_confirm and not utils.ON_CI:
            utils.print_title(f"Press enter to release {version_tag}...")
            input()

        assert gh_token is not None
        github_upload(
            artifacts, version_tag, gh_token=gh_token, experimental=args.experimental)
        if upload_to_pypi:
            pypi_upload(artifacts, experimental=args.experimental)
    else:
        print()
        utils.print_title("Artifacts")
        for artifact in artifacts:
            print(artifact)


if __name__ == '__main__':
    main()<|MERGE_RESOLUTION|>--- conflicted
+++ resolved
@@ -411,12 +411,7 @@
     *,
     out_path: pathlib.Path,
     debug: bool,
-<<<<<<< HEAD
-) -> List[Artifact]:
-=======
-    qt5: bool,
 ) -> list[Artifact]:
->>>>>>> cc3c1e20
     """Build the given installer/zip for windows."""
     artifacts = []
 
